--- conflicted
+++ resolved
@@ -1,1537 +1,694 @@
-/**
- * CSS customizado para a comunidade brasileira do n8n
- * Usando as cores oficiais da marca n8n
- */
-
-/* ===== VARIÁVEIS DE COR ===== */
-:root {
-  /* Cores principais oficiais do n8n */
-<<<<<<< HEAD
-  --ifm-color-primary: #ea4b71;
-  --ifm-color-primary-dark: #ea4b71;
-  --ifm-color-primary-darker: #ea4b71;
-  --ifm-color-primary-darkest: #ea4b71;
-  --ifm-color-primary-light: #ea4b71;
-  --ifm-color-primary-lighter: #ea4b71;
-  --ifm-color-primary-lightest: #ea4b71;
-
-  /* Cores secundárias baseadas na marca n8n */
-  --ifm-color-secondary: #ea4b71;
-  --ifm-color-accent: #ea4b71;
-  --ifm-color-success: #10b981;
-  --ifm-color-warning: #ea4b71;
-  --ifm-color-danger: #ef4444;
-  --ifm-color-info: #0ea5e9;
-
-  /* Cores neutras - Light Mode */
-  --ifm-color-gray-0: #ffffff;
-  --ifm-color-gray-50: #f9fafb;
-  --ifm-color-gray-100: #f3f4f6;
-  --ifm-color-gray-200: #e5e7eb;
-  --ifm-color-gray-300: #d1d5db;
-  --ifm-color-gray-400: #9ca3af;
-  --ifm-color-gray-500: #6b7280;
-  --ifm-color-gray-600: #4b5563;
-  --ifm-color-gray-700: #374151;
-  --ifm-color-gray-800: #1f2937;
-  --ifm-color-gray-900: #111827;
-  --ifm-color-gray-1000: #000000;
-
-  /* Background colors - Light Mode */
-  --ifm-background-color: #ffffff;
-  --ifm-background-surface-color: #ffffff;
-  --ifm-background-surface-secondary: #f9fafb;
-  
-  /* Text colors - Light Mode */
-  --ifm-font-color-base: #374151;
-  --ifm-font-color-secondary: #6b7280;
-  --ifm-heading-color: #111827;
-  
-  /* Border colors - Light Mode */
-  --ifm-color-emphasis-100: #f3f4f6;
-  --ifm-color-emphasis-200: #e5e7eb;
-  --ifm-color-emphasis-300: #d1d5db;
-  --ifm-color-emphasis-400: #9ca3af;
-  
-  /* Navbar - Light Mode */
-=======
-  --ifm-color-primary: #FF6D5A;
-  /* Laranja principal n8n */
-  --ifm-color-primary-dark: #E84B3D;
-  /* Cinnabar (cor oficial mais escura) */
-  --ifm-color-primary-darker: #f8591a;
-  /* Laranja intenso n8n */
-  --ifm-color-primary-darkest: #E63E26;
-  /* Tom mais escuro */
-  --ifm-color-primary-light: #FF7D6D;
-  /* Tom mais claro */
-  --ifm-color-primary-lighter: #FF9189;
-  /* Tom ainda mais claro */
-  --ifm-color-primary-lightest: #FFA399;
-  /* Tom mais suave */
-
-  /* Cores secundárias baseadas na marca n8n */
-  --ifm-color-secondary: #f8591a;
-  /* Laranja intenso oficial */
-  --ifm-color-accent: #E84B3D;
-  /* Cinnabar para destaques */
-  --ifm-color-success: #10b981;
-  /* Verde para sucesso */
-  --ifm-color-warning: #f59e0b;
-  /* Amarelo para avisos */
-  --ifm-color-danger: #ef4444;
-  /* Vermelho para erros */
-  --ifm-color-info: #0ea5e9;
-  /* Azul para informações */
-
-  /* Cores neutras - padrão n8n */
-  --ifm-color-gray-100: #f8f9fa;
-  --ifm-color-gray-200: #e9ecef;
-  --ifm-color-gray-300: #dee2e6;
-  --ifm-color-gray-400: #ced4da;
-  --ifm-color-gray-500: #adb5bd;
-  --ifm-color-gray-600: #6c757d;
-  --ifm-color-gray-700: #495057;
-  --ifm-color-gray-800: #343a40;
-  --ifm-color-gray-900: #212529;
-
-  /* Background colors */
-  --ifm-background-color: #ffffff;
-  --ifm-background-surface-color: #ffffff;
-
-  /* Navbar */
->>>>>>> bf1ec177
-  --ifm-navbar-background-color: #ffffff;
-  --ifm-navbar-shadow: 0 1px 3px 0 rgba(0, 0, 0, 0.1);
-  --ifm-navbar-height: 3.75rem;
-  --ifm-navbar-padding-horizontal: 1.5rem;
-  --ifm-navbar-padding-vertical: 0.75rem;
-  --ifm-navbar-item-color: #4b5563;
-  --ifm-navbar-item-color-hover: #ea4b71;
-  --ifm-navbar-item-color-active: #ea4b71;
-
-  /* Sidebar - Light Mode */
-  --ifm-sidebar-width: 280px;
-  --ifm-sidebar-background-color: #ffffff;
-  --ifm-menu-color: #4b5563;
-  --ifm-menu-color-background-active: rgba(234, 75, 113, 0.1);
-  --ifm-menu-color-background-hover: rgba(234, 75, 113, 0.05);
-
-  /* Code - Light Mode */
-  --ifm-code-background: #f6f8fa;
-  --ifm-code-color: #24292e;
-  --ifm-code-border-radius: 6px;
-  --ifm-code-padding-horizontal: 0.4rem;
-  --ifm-code-padding-vertical: 0.2rem;
-  --ifm-code-font-size: 13px;
-
-  /* Typography */
-  --ifm-font-family-base: 'Inter', -apple-system, BlinkMacSystemFont, 'Segoe UI', 'Roboto', sans-serif;
-  --ifm-font-size-base: 14px;
-  --ifm-line-height-base: 1.6;
-  --ifm-font-weight-normal: 400;
-  --ifm-font-weight-semibold: 500;
-  --ifm-font-weight-bold: 600;
-<<<<<<< HEAD
-  
-=======
-
-  /* Code */
-  --ifm-code-font-size: 13px;
-  --ifm-code-background: #f6f8fa;
-  --ifm-code-border-radius: 4px;
-  --ifm-code-padding-horizontal: 0.4rem;
-  --ifm-code-padding-vertical: 0.2rem;
-
-  /* Sidebar */
-  --ifm-sidebar-width: 280px;
-  --ifm-sidebar-background-color: #ffffff;
-
->>>>>>> bf1ec177
-  /* Announcement bar */
-  --docusaurus-announcement-bar-height: 40px;
-}
-
-/* ===== DARK MODE ===== */
-[data-theme='dark'] {
-<<<<<<< HEAD
-  /* Primary colors remain the same for consistency */
-  --ifm-color-primary: #ea4b71;
-  --ifm-color-primary-dark: #ea4b71;
-  --ifm-color-primary-darker: #ea4b71;
-  --ifm-color-primary-darkest: #ea4b71;
-  --ifm-color-primary-light: #ea4b71;
-  --ifm-color-primary-lighter: #ea4b71;
-  --ifm-color-primary-lightest: #ea4b71;
-
-  /* Secondary colors adjusted for dark mode */
-  --ifm-color-secondary: #ea4b71;
-  --ifm-color-accent: #ea4b71;
-  --ifm-color-success: #10b981;
-  --ifm-color-warning: #ea4b71;
-  --ifm-color-danger: #ef4444;
-  --ifm-color-info: #0ea5e9;
-
-  /* Dark mode color palette */
-  --ifm-color-gray-0: #000000;
-  --ifm-color-gray-50: #0f0f0f;
-  --ifm-color-gray-100: #1a1a1a;
-  --ifm-color-gray-200: #262626;
-  --ifm-color-gray-300: #404040;
-  --ifm-color-gray-400: #525252;
-  --ifm-color-gray-500: #737373;
-  --ifm-color-gray-600: #a3a3a3;
-  --ifm-color-gray-700: #d4d4d4;
-  --ifm-color-gray-800: #e5e5e5;
-  --ifm-color-gray-900: #f5f5f5;
-  --ifm-color-gray-1000: #ffffff;
-
-  /* Background colors - Dark Mode */
-  --ifm-background-color: #0f0f0f;
-  --ifm-background-surface-color: #1a1a1a;
-  --ifm-background-surface-secondary: #262626;
-  
-  /* Text colors - Dark Mode */
-  --ifm-font-color-base: #d4d4d4;
-  --ifm-font-color-secondary: #a3a3a3;
-  --ifm-heading-color: #f5f5f5;
-  
-  /* Border colors - Dark Mode */
-  --ifm-color-emphasis-100: #262626;
-  --ifm-color-emphasis-200: #404040;
-  --ifm-color-emphasis-300: #525252;
-  --ifm-color-emphasis-400: #737373;
-  
-  /* Navbar - Dark Mode */
-  --ifm-navbar-background-color: #0f0f0f;
-  --ifm-navbar-shadow: 0 1px 3px 0 rgba(0, 0, 0, 0.3);
-  --ifm-navbar-item-color: #a3a3a3;
-  --ifm-navbar-item-color-hover: #ea4b71;
-  --ifm-navbar-item-color-active: #ea4b71;
-
-  /* Sidebar - Dark Mode */
-  --ifm-sidebar-background-color: #0f0f0f;
-  --ifm-menu-color: #a3a3a3;
-  --ifm-menu-color-background-active: rgba(234, 75, 113, 0.15);
-  --ifm-menu-color-background-hover: rgba(234, 75, 113, 0.08);
-
-  /* Code - Dark Mode */
-  --ifm-code-background: #262626;
-  --ifm-code-color: #f5f5f5;
-=======
-  --ifm-color-primary: #FF6D5A;
-  --ifm-background-color: #1b1b1d;
-  --ifm-background-surface-color: #1b1b1d;
-  --ifm-navbar-background-color: #1b1b1d;
-  --ifm-sidebar-background-color: #1b1b1d;
-  --ifm-code-background: #282c34;
-
-  /* Cores de texto para o modo escuro */
-  --ifm-color-gray-900: #f8f9fa;
-  --ifm-color-gray-800: #e9ecef;
-  --ifm-color-gray-700: #dee2e6;
-  --ifm-color-gray-600: #ced4da;
-  --ifm-color-gray-500: #adb5bd;
-  --ifm-color-gray-400: #6c757d;
-  --ifm-color-gray-300: #495057;
-  --ifm-color-gray-200: #343a40;
-  --ifm-color-gray-100: #212529;
->>>>>>> bf1ec177
-}
-
-/* ===== RESET E BASE ===== */
-* {
-  box-sizing: border-box;
-  transition: background-color 0.3s ease, border-color 0.3s ease, color 0.3s ease;
-}
-
-html {
-  font-family: var(--ifm-font-family-base);
-  font-size: var(--ifm-font-size-base);
-  line-height: var(--ifm-line-height-base);
-}
-
-/* ===== ANNOUNCEMENT BAR ===== */
-.announcement {
-  background: linear-gradient(90deg, #ea4b71 0%, #ea4b71 100%);
-  color: #ffffff;
-  font-weight: 500;
-  text-align: center;
-  padding: 0.75rem;
-  font-size: 14px;
-}
-
-.announcement a {
-  color: inherit;
-  text-decoration: underline;
-}
-
-/* ===== NAVBAR ===== */
-.navbar {
-  background: var(--ifm-navbar-background-color);
-  border-bottom: 1px solid var(--ifm-color-emphasis-200);
-  box-shadow: var(--ifm-navbar-shadow);
-  padding: 0;
-}
-
-.navbar__inner {
-  max-width: 1200px;
-  margin: 0 auto;
-  padding: 0 1.5rem;
-}
-
-.navbar__brand {
-  margin-right: 2rem;
-}
-
-.navbar__logo {
-  height: 32px;
-  margin-right: 0.5rem;
-  transition: transform 0.2s ease;
-}
-
-.navbar__logo:hover {
-  transform: scale(1.05);
-}
-
-.navbar__title {
-  font-size: 1.25rem;
-  font-weight: 600;
-  color: var(--ifm-heading-color);
-}
-
-/* Navbar links */
-.navbar__item {
-  position: relative;
-}
-
-.navbar__link {
-  font-size: 14px;
-  font-weight: 500;
-  color: var(--ifm-navbar-item-color);
-  padding: 0.75rem 1rem;
-  border-radius: 6px;
-  transition: all 0.2s ease;
-  text-decoration: none;
-}
-
-.navbar__link:hover {
-  color: var(--ifm-navbar-item-color-hover);
-  background-color: var(--ifm-menu-color-background-hover);
-  transform: translateY(-1px);
-}
-
-.navbar__link--active {
-  font-weight: 600;
-  color: var(--ifm-navbar-item-color-active);
-  background-color: var(--ifm-menu-color-background-active);
-}
-
-/* Dropdown de idioma */
-.navbar__localeDropdown {
-  font-size: 14px;
-  font-weight: 500;
-  color: var(--ifm-navbar-item-color);
-  border: 1px solid var(--ifm-color-emphasis-300);
-  border-radius: 6px;
-  padding: 0.5rem 0.75rem;
-  background: transparent;
-  cursor: pointer;
-  transition: all 0.2s ease;
-}
-
-.navbar__localeDropdown:hover {
-  border-color: var(--ifm-color-primary);
-  color: var(--ifm-color-primary);
-}
-
-/* ===== SELETOR DE VERSÃO ===== */
-.navbar-version-dropdown {
-  font-size: 14px;
-  font-weight: 500;
-}
-
-.navbar-version-dropdown .navbar__link {
-  color: var(--ifm-navbar-item-color);
-  background: rgba(234, 75, 113, 0.08);
-  border: 1px solid rgba(234, 75, 113, 0.2);
-  border-radius: 6px;
-  padding: 0.5rem 0.75rem;
-  font-weight: 600;
-  transition: all 0.2s ease;
-  position: relative;
-}
-
-.navbar-version-dropdown .navbar__link:hover {
-  background: rgba(234, 75, 113, 0.15);
-  border-color: var(--ifm-color-primary);
-  color: var(--ifm-color-primary);
-}
-
-.navbar-version-dropdown .navbar__link::after {
-  content: '';
-  width: 0;
-  height: 0;
-  border-left: 4px solid transparent;
-  border-right: 4px solid transparent;
-  border-top: 4px solid currentColor;
-  display: inline-block;
-  margin-left: 0.5rem;
-  vertical-align: middle;
-}
-
-/* Dropdown menu */
-.dropdown__menu {
-  background: var(--ifm-background-surface-color);
-  border: 1px solid var(--ifm-color-emphasis-200);
-  border-radius: 8px;
-  box-shadow: 0 4px 6px -1px rgba(0, 0, 0, 0.1), 0 2px 4px -1px rgba(0, 0, 0, 0.06);
-  padding: 0.5rem 0;
-  min-width: 200px;
-  margin-top: 0.5rem;
-}
-
-[data-theme='dark'] .dropdown__menu {
-  box-shadow: 0 4px 6px -1px rgba(0, 0, 0, 0.3), 0 2px 4px -1px rgba(0, 0, 0, 0.2);
-}
-
-.dropdown__link {
-  font-size: 14px;
-  padding: 0.5rem 1rem;
-  color: var(--ifm-font-color-base);
-  transition: all 0.2s ease;
-  display: flex;
-  align-items: center;
-}
-
-.dropdown__link:hover {
-  background: var(--ifm-menu-color-background-hover);
-  color: var(--ifm-color-primary);
-}
-
-.dropdown-version-current {
-  font-weight: 600;
-  color: var(--ifm-color-primary) !important;
-}
-
-.dropdown-version-current::before {
-  content: '●';
-  margin-right: 0.5rem;
-  color: var(--ifm-color-success);
-}
-
-.dropdown-version-beta {
-  font-style: italic;
-  color: var(--ifm-font-color-secondary) !important;
-}
-
-.dropdown-version-beta::before {
-  content: '⚠';
-  margin-right: 0.5rem;
-  color: var(--ifm-color-warning);
-}
-
-.dropdown-version-all {
-  border-top: 1px solid var(--ifm-color-emphasis-200);
-  margin-top: 0.5rem;
-  padding-top: 1rem;
-  font-weight: 500;
-}
-
-.dropdown-version-all::before {
-  content: '📋';
-  margin-right: 0.5rem;
-}
-
-/* Navbar refinements */
-.navbar-catalog-link {
-  position: relative;
-}
-
-.navbar-catalog-link::after {
-  content: '✨';
-  font-size: 0.75rem;
-  position: absolute;
-  top: -0.25rem;
-  right: -0.75rem;
-  opacity: 0.8;
-}
-
-.navbar-release-notes {
-  position: relative;
-}
-
-.navbar-release-notes::before {
-  content: '🚀';
-  margin-right: 0.25rem;
-  font-size: 0.875rem;
-}
-
-/* ===== SIDEBAR ===== */
-.theme-doc-sidebar-container {
-  border-right: 1px solid var(--ifm-color-emphasis-200);
-  background: var(--ifm-sidebar-background-color);
-}
-
-.theme-doc-sidebar-menu {
-  padding: 1rem 0;
-}
-
-/* Sidebar items */
-.theme-doc-sidebar-item-link {
-  font-size: 14px;
-  font-weight: 400;
-  color: var(--ifm-menu-color);
-  padding: 0.5rem 1rem;
-  border-radius: 6px;
-  margin: 0.125rem 0.75rem;
-  transition: all 0.2s ease;
-}
-
-.theme-doc-sidebar-item-link:hover,
-.theme-doc-sidebar-item-link-level-1[aria-current="page"] {
-  background-color: var(--ifm-menu-color-background-active);
-  color: var(--ifm-color-primary);
-}
-
-/* Sidebar categories */
-.theme-doc-sidebar-item-category {
-  margin: 0.5rem 0;
-}
-
-.theme-doc-sidebar-item-category-level-1>.menu__list-item-collapsible>.menu__link {
-  font-size: 14px;
-  font-weight: 600;
-  color: var(--ifm-heading-color);
-  padding: 0.75rem 1rem;
-  margin: 0 0.75rem;
-  border-radius: 6px;
-}
-
-/* ===== CONTENT AREA ===== */
-.theme-doc-markdown {
-  max-width: 800px;
-  margin: 0 auto;
-  padding: 2rem 1.5rem;
-}
-
-/* Headers */
-.theme-doc-markdown h1 {
-  font-size: 2.25rem;
-  font-weight: 700;
-  color: var(--ifm-heading-color);
-  margin-bottom: 1.5rem;
-  line-height: 1.2;
-}
-
-.theme-doc-markdown h2 {
-  font-size: 1.875rem;
-  font-weight: 600;
-  color: var(--ifm-heading-color);
-  margin-top: 2.5rem;
-  margin-bottom: 1rem;
-  line-height: 1.3;
-}
-
-.theme-doc-markdown h3 {
-  font-size: 1.5rem;
-  font-weight: 600;
-  color: var(--ifm-heading-color);
-  margin-top: 2rem;
-  margin-bottom: 0.75rem;
-  line-height: 1.4;
-}
-
-/* Paragraphs */
-.theme-doc-markdown p {
-  font-size: 14px;
-  line-height: 1.6;
-  color: var(--ifm-font-color-base);
-  margin-bottom: 1rem;
-}
-
-/* Code blocks */
-.theme-code-block {
-  border-radius: 8px;
-  border: 1px solid var(--ifm-color-emphasis-200);
-  margin: 1.5rem 0;
-  box-shadow: 0 1px 3px 0 rgba(0, 0, 0, 0.1);
-}
-
-[data-theme='dark'] .theme-code-block {
-  box-shadow: 0 1px 3px 0 rgba(0, 0, 0, 0.3);
-}
-
-.prism-code {
-  font-size: var(--ifm-code-font-size);
-  line-height: 1.5;
-}
-
-/* Inline code */
-code {
-  background: var(--ifm-code-background);
-  color: var(--ifm-code-color);
-  border: 1px solid var(--ifm-color-emphasis-200);
-  border-radius: var(--ifm-code-border-radius);
-  font-size: var(--ifm-code-font-size);
-  padding: var(--ifm-code-padding-vertical) var(--ifm-code-padding-horizontal);
-}
-
-/* ===== BREADCRUMBS ===== */
-.breadcrumbs {
-  padding: 0.75rem 1rem;
-  margin-bottom: 1.5rem;
-  border-bottom: 1px solid var(--ifm-color-emphasis-200);
-  background: var(--ifm-background-surface-secondary);
-  border-radius: 8px;
-}
-
-.breadcrumbs__item {
-  display: inline-flex;
-  align-items: center;
-  font-size: 14px;
-  color: var(--ifm-font-color-secondary);
-  font-weight: 500;
-}
-
-.breadcrumbs__link {
-  color: var(--ifm-font-color-secondary);
-  text-decoration: none;
-  transition: color 0.2s ease;
-  padding: 0.25rem 0.5rem;
-  border-radius: 4px;
-  position: relative;
-}
-
-.breadcrumbs__link:hover {
-  color: var(--ifm-color-primary);
-  background: var(--ifm-menu-color-background-hover);
-}
-
-.breadcrumbs__item--active .breadcrumbs__link {
-  color: var(--ifm-color-primary);
-  font-weight: 600;
-  background: var(--ifm-menu-color-background-active);
-}
-
-.breadcrumbs__item:not(:last-child)::after {
-  content: '›';
-  margin: 0 0.5rem;
-  color: var(--ifm-color-emphasis-400);
-  font-weight: 400;
-}
-
-/* ===== ADMONIÇÕES ===== */
-.alert {
-  border: 1px solid;
-  border-radius: 8px;
-  padding: 1rem 1.5rem;
-  margin: 1.5rem 0;
-  font-size: 14px;
-  line-height: 1.6;
-}
-
-.alert--note {
-  border-color: #0ea5e9;
-  background-color: rgba(14, 165, 233, 0.1);
-  color: #0369a1;
-}
-
-[data-theme='dark'] .alert--note {
-  background-color: rgba(14, 165, 233, 0.15);
-  color: #7dd3fc;
-}
-
-.alert--tip {
-  border-color: #10b981;
-  background-color: rgba(16, 185, 129, 0.1);
-  color: #047857;
-}
-
-[data-theme='dark'] .alert--tip {
-  background-color: rgba(16, 185, 129, 0.15);
-  color: #6ee7b7;
-}
-
-.alert--info {
-  border-color: #6366f1;
-  background-color: rgba(99, 102, 241, 0.1);
-  color: #4338ca;
-}
-
-[data-theme='dark'] .alert--info {
-  background-color: rgba(99, 102, 241, 0.15);
-  color: #a5b4fc;
-}
-
-.alert--warning {
-  border-color: #f59e0b;
-  background-color: rgba(245, 158, 11, 0.1);
-  color: #d97706;
-}
-
-[data-theme='dark'] .alert--warning {
-  background-color: rgba(245, 158, 11, 0.15);
-  color: #fbbf24;
-}
-
-.alert--danger {
-  border-color: #ef4444;
-  background-color: rgba(239, 68, 68, 0.1);
-  color: #dc2626;
-}
-
-[data-theme='dark'] .alert--danger {
-  background-color: rgba(239, 68, 68, 0.15);
-  color: #fca5a5;
-}
-
-/* ===== FOOTER ===== */
-.footer {
-  background: var(--ifm-color-gray-900);
-  color: #ffffff;
-  padding: 1rem 0;
-  text-align: center;
-  font-size: 14px;
-  margin-top: auto;
-}
-
-[data-theme='dark'] .footer {
-  background: var(--ifm-color-gray-50);
-}
-
-/* ===== MAIN LAYOUT ===== */
-.main-wrapper {
-  display: flex;
-  flex: 1;
-  flex-direction: row;
-}
-
-/* ===== HOMEPAGE HERO ===== */
-.hero {
-  padding: 4rem 0;
-  text-align: center;
-<<<<<<< HEAD
-  background: linear-gradient(135deg, var(--ifm-background-color) 0%, var(--ifm-background-surface-secondary) 100%);
-=======
-  background: var(--ifm-background-surface-color);
->>>>>>> bf1ec177
-}
-
-.hero__title {
-  font-size: 3rem;
-  font-weight: 700;
-  margin-bottom: 1rem;
-  color: var(--ifm-heading-color);
-}
-
-.hero__subtitle {
-  font-size: 1.25rem;
-  color: var(--ifm-font-color-secondary);
-  margin-bottom: 2rem;
-  max-width: 600px;
-  margin-left: auto;
-  margin-right: auto;
-}
-
-/* ===== RESPONSIVE ===== */
-@media screen and (max-width: 996px) {
-  .navbar__inner {
-    padding: 0 1rem;
-  }
-
-  .theme-doc-markdown {
-    padding: 1.5rem 1rem;
-  }
-
-  .hero__title {
-    font-size: 2.5rem;
-  }
-
-  .hero__subtitle {
-    font-size: 1.125rem;
-  }
-  
-  .template-grid {
-    grid-template-columns: 1fr;
-    gap: 1rem;
-  }
-  
-  .template-card {
-    padding: 1rem;
-  }
-  
-  .filter-buttons {
-    justify-content: center;
-  }
-  
-  .stats-grid {
-    grid-template-columns: repeat(2, 1fr);
-  }
-}
-
-@media screen and (max-width: 768px) {
-  .hero {
-    padding: 3rem 0;
-  }
-  
-  .hero__title {
-    font-size: 2rem;
-  }
-  
-  .hero__subtitle {
-    font-size: 1rem;
-  }
-  
-  .feedbackWidget {
-    bottom: 1rem;
-    right: 1rem;
-  }
-  
-  .feedbackPanel {
-    min-width: 280px;
-    padding: 1rem;
-  }
-  
-  .feedbackOptions {
-    flex-direction: column;
-    gap: 0.5rem;
-  }
-}
-
-/* ===== UTILITÁRIOS ===== */
-.text-center { text-align: center; }
-.text-left { text-align: left; }
-.text-right { text-align: right; }
-
-.mb-0 { margin-bottom: 0 !important; }
-.mb-1 { margin-bottom: 0.5rem !important; }
-.mb-2 { margin-bottom: 1rem !important; }
-.mb-3 { margin-bottom: 1.5rem !important; }
-.mb-4 { margin-bottom: 2rem !important; }
-
-.mt-0 { margin-top: 0 !important; }
-.mt-1 { margin-top: 0.5rem !important; }
-.mt-2 { margin-top: 1rem !important; }
-.mt-3 { margin-top: 1.5rem !important; }
-.mt-4 { margin-top: 2rem !important; }
-
-
-
-/* Template Grid */
-.template-grid {
-  display: grid;
-  grid-template-columns: repeat(auto-fit, minmax(300px, 1fr));
-  gap: 1.5rem;
-  margin: 2rem 0;
-}
-
-.template-card {
-  background: var(--ifm-background-surface-color);
-  border: 1px solid var(--ifm-color-emphasis-200);
-  border-radius: 12px;
-  padding: 1.5rem;
-  transition: all 0.3s ease;
-  position: relative;
-  overflow: hidden;
-  box-shadow: 0 1px 3px 0 rgba(0, 0, 0, 0.1), 0 1px 2px 0 rgba(0, 0, 0, 0.06);
-}
-
-[data-theme='dark'] .template-card {
-  box-shadow: 0 1px 3px 0 rgba(0, 0, 0, 0.3), 0 1px 2px 0 rgba(0, 0, 0, 0.2);
-}
-
-.template-card:hover {
-  transform: translateY(-4px);
-  box-shadow: 0 8px 25px rgba(0, 0, 0, 0.1);
-  border-color: var(--ifm-color-primary);
-}
-
-[data-theme='dark'] .template-card:hover {
-  box-shadow: 0 8px 25px rgba(0, 0, 0, 0.3);
-}
-
-.template-card.featured {
-  border-color: var(--ifm-color-primary);
-  background: rgba(234, 75, 113, 0.02);
-}
-
-[data-theme='dark'] .template-card.featured {
-  background: rgba(234, 75, 113, 0.05);
-}
-
-.template-card.featured::before {
-  content: '';
-  position: absolute;
-  top: 0;
-  left: 0;
-  right: 0;
-  height: 3px;
-  background: linear-gradient(90deg, var(--ifm-color-primary), var(--ifm-color-secondary));
-}
-
-.template-header {
-  display: flex;
-  align-items: center;
-  gap: 0.75rem;
-  margin-bottom: 1rem;
-  position: relative;
-}
-
-.template-header h3 {
-  margin: 0;
-  font-size: 1.125rem;
-  font-weight: 600;
-  color: var(--ifm-heading-color);
-  flex: 1;
-}
-
-.template-badge {
-  background: var(--ifm-color-primary);
-  color: white;
-  font-size: 0.75rem;
-  font-weight: 500;
-  padding: 0.25rem 0.5rem;
-  border-radius: 12px;
-  position: absolute;
-  top: -0.5rem;
-  right: -0.5rem;
-}
-
-.template-stats {
-  display: flex;
-  gap: 1rem;
-  margin: 1rem 0;
-  font-size: 0.875rem;
-  color: var(--ifm-font-color-secondary);
-}
-
-.template-stats span {
-  display: flex;
-  align-items: center;
-  gap: 0.25rem;
-}
-
-.template-tags {
-  display: flex;
-  gap: 0.5rem;
-  flex-wrap: wrap;
-  margin-top: 1rem;
-}
-
-.template-tags span {
-  background: rgba(234, 75, 113, 0.1);
-  color: var(--ifm-color-primary);
-  font-size: 0.75rem;
-  font-weight: 500;
-  padding: 0.25rem 0.75rem;
-  border-radius: 16px;
-  border: 1px solid rgba(234, 75, 113, 0.2);
-}
-
-/* Filter Buttons */
-.filter-buttons {
-  display: flex;
-  gap: 0.5rem;
-  margin: 1.5rem 0;
-  flex-wrap: wrap;
-}
-
-.filter-btn {
-  background: var(--ifm-background-surface-secondary);
-  color: var(--ifm-font-color-base);
-  border: 1px solid var(--ifm-color-emphasis-200);
-  border-radius: 20px;
-  padding: 0.5rem 1rem;
-  font-size: 0.875rem;
-  font-weight: 500;
-  cursor: pointer;
-  transition: all 0.2s ease;
-}
-
-.filter-btn:hover {
-  background: var(--ifm-color-emphasis-100);
-  border-color: var(--ifm-color-emphasis-300);
-}
-
-.filter-btn.active {
-  background: var(--ifm-color-primary);
-  color: white;
-  border-color: var(--ifm-color-primary);
-}
-
-/* Stats Grid */
-.stats-grid {
-  display: grid;
-  grid-template-columns: repeat(auto-fit, minmax(150px, 1fr));
-  gap: 1rem;
-  margin: 2rem 0;
-}
-
-.stat-card {
-  background: var(--ifm-background-surface-color);
-  border: 1px solid var(--ifm-color-emphasis-200);
-  border-radius: 8px;
-  padding: 1.5rem;
-  text-align: center;
-  transition: all 0.2s ease;
-  box-shadow: 0 1px 3px 0 rgba(0, 0, 0, 0.1), 0 1px 2px 0 rgba(0, 0, 0, 0.06);
-}
-
-[data-theme='dark'] .stat-card {
-  box-shadow: 0 1px 3px 0 rgba(0, 0, 0, 0.3), 0 1px 2px 0 rgba(0, 0, 0, 0.2);
-}
-
-.stat-card:hover {
-  border-color: var(--ifm-color-primary);
-  box-shadow: 0 4px 12px rgba(0, 0, 0, 0.05);
-}
-
-[data-theme='dark'] .stat-card:hover {
-  box-shadow: 0 4px 12px rgba(0, 0, 0, 0.15);
-}
-
-.stat-number {
-  font-size: 2rem;
-  font-weight: 700;
-  color: var(--ifm-color-primary);
-  margin-bottom: 0.5rem;
-}
-
-.stat-label {
-  font-size: 0.875rem;
-  color: var(--ifm-font-color-secondary);
-  font-weight: 500;
-}
-
-/* ===== FEEDBACK WIDGET ===== */
-.feedbackWidget {
-  position: fixed;
-  bottom: 2rem;
-  right: 2rem;
-  z-index: 1000;
-  font-family: var(--ifm-font-family-base);
-}
-
-.feedbackTrigger {
-  display: flex;
-  align-items: center;
-  gap: 0.5rem;
-  background: var(--ifm-color-primary);
-  color: white;
-  border: none;
-  border-radius: 24px;
-  padding: 0.75rem 1.25rem;
-  font-size: 14px;
-  font-weight: 500;
-  cursor: pointer;
-  box-shadow: 0 4px 12px rgba(234, 75, 113, 0.3);
-  transition: all 0.2s ease;
-}
-
-.feedbackTrigger:hover {
-  background: var(--ifm-color-primary-dark);
-  transform: translateY(-1px);
-  box-shadow: 0 6px 16px rgba(234, 75, 113, 0.4);
-}
-
-.feedbackPanel {
-  background: var(--ifm-background-surface-color);
-  border: 1px solid var(--ifm-color-emphasis-200);
-  border-radius: 12px;
-  padding: 1.5rem;
-  min-width: 320px;
-  box-shadow: 0 10px 25px rgba(0, 0, 0, 0.1);
-  animation: slideUp 0.3s ease-out;
-}
-
-[data-theme='dark'] .feedbackPanel {
-  box-shadow: 0 10px 25px rgba(0, 0, 0, 0.3);
-}
-
-@keyframes slideUp {
-  from {
-    opacity: 0;
-    transform: translateY(20px);
-  }
-  to {
-    opacity: 1;
-    transform: translateY(0);
-  }
-}
-
-.feedbackHeader {
-  display: flex;
-  align-items: center;
-  justify-content: space-between;
-  margin-bottom: 1rem;
-}
-
-.feedbackHeader h4 {
-  margin: 0;
-  font-size: 16px;
-  font-weight: 600;
-  color: var(--ifm-heading-color);
-}
-
-.feedbackClose {
-  background: none;
-  border: none;
-  color: var(--ifm-font-color-secondary);
-  cursor: pointer;
-  padding: 0.25rem;
-  border-radius: 4px;
-  transition: color 0.2s ease;
-}
-
-.feedbackClose:hover {
-  color: var(--ifm-font-color-base);
-}
-
-.feedbackOptions {
-  display: flex;
-  gap: 0.75rem;
-  margin-bottom: 1rem;
-}
-
-.feedbackOption {
-  display: flex;
-  align-items: center;
-  gap: 0.5rem;
-  flex: 1;
-  padding: 0.75rem;
-  background: var(--ifm-background-surface-secondary);
-  border: 1px solid var(--ifm-color-emphasis-200);
-  border-radius: 8px;
-  font-size: 14px;
-  font-weight: 500;
-  color: var(--ifm-font-color-base);
-  cursor: pointer;
-  transition: all 0.2s ease;
-}
-
-.feedbackOption:hover {
-  background: var(--ifm-color-emphasis-100);
-  border-color: var(--ifm-color-emphasis-300);
-}
-
-.feedbackOption.selected {
-  background: rgba(234, 75, 113, 0.1);
-  border-color: var(--ifm-color-primary);
-  color: var(--ifm-color-primary);
-}
-
-.feedbackComment {
-  animation: fadeIn 0.3s ease-out;
-}
-
-@keyframes fadeIn {
-  from {
-    opacity: 0;
-    transform: translateY(10px);
-  }
-  to {
-    opacity: 1;
-    transform: translateY(0);
-  }
-}
-
-.feedbackTextarea {
-  width: 100%;
-  border: 1px solid var(--ifm-color-emphasis-200);
-  border-radius: 8px;
-  padding: 0.75rem;
-  font-size: 14px;
-  font-family: var(--ifm-font-family-base);
-  color: var(--ifm-font-color-base);
-  background: var(--ifm-background-color);
-  resize: vertical;
-  min-height: 80px;
-  margin-bottom: 1rem;
-  transition: border-color 0.2s ease;
-}
-
-.feedbackTextarea:focus {
-  outline: none;
-  border-color: var(--ifm-color-primary);
-  box-shadow: 0 0 0 3px rgba(234, 75, 113, 0.1);
-}
-
-.feedbackTextarea::placeholder {
-  color: var(--ifm-font-color-secondary);
-}
-
-.feedbackSubmit {
-  width: 100%;
-  background: var(--ifm-color-primary);
-  color: white;
-  border: none;
-  border-radius: 8px;
-  padding: 0.75rem;
-  font-size: 14px;
-  font-weight: 500;
-  cursor: pointer;
-  transition: background 0.2s ease;
-}
-
-.feedbackSubmit:hover {
-  background: var(--ifm-color-primary-dark);
-}
-
-.feedbackSubmitted {
-  display: flex;
-  align-items: center;
-  gap: 0.5rem;
-  background: var(--ifm-color-success);
-  color: white;
-  padding: 0.75rem 1.25rem;
-  border-radius: 24px;
-  font-size: 14px;
-  font-weight: 500;
-  box-shadow: 0 4px 12px rgba(16, 185, 129, 0.3);
-  animation: bounceIn 0.5s ease-out;
-}
-
-@keyframes bounceIn {
-  0% {
-    opacity: 0;
-    transform: scale(0.8);
-  }
-  50% {
-    transform: scale(1.05);
-  }
-  100% {
-    opacity: 1;
-    transform: scale(1);
-  }
-}
-
-/* ===== THEME REFINEMENTS ===== */
-
-/* Enhanced shadows */
-.card, .template-card, .alert {
-  box-shadow: 0 1px 3px 0 rgba(0, 0, 0, 0.1), 0 1px 2px 0 rgba(0, 0, 0, 0.06);
-}
-
-[data-theme='dark'] .card, 
-[data-theme='dark'] .template-card, 
-[data-theme='dark'] .alert {
-  box-shadow: 0 1px 3px 0 rgba(0, 0, 0, 0.3), 0 1px 2px 0 rgba(0, 0, 0, 0.2);
-}
-
-/* Improved scrollbar */
-::-webkit-scrollbar {
-  width: 8px;
-  height: 8px;
-}
-
-::-webkit-scrollbar-track {
-  background: var(--ifm-color-emphasis-100);
-  border-radius: 4px;
-}
-
-::-webkit-scrollbar-thumb {
-  background: var(--ifm-color-emphasis-300);
-  border-radius: 4px;
-}
-
-::-webkit-scrollbar-thumb:hover {
-  background: var(--ifm-color-primary);
-}
-
-/* ===== ACCESSIBILITY IMPROVEMENTS ===== */
-
-/* Focus styles */
-button:focus,
-a:focus,
-input:focus,
-textarea:focus {
-  outline: 2px solid var(--ifm-color-primary);
-  outline-offset: 2px;
-}
-
-/* High contrast mode support */
-@media (prefers-contrast: high) {
-  .navbar__link {
-    border: 1px solid transparent;
-  }
-  
-  .navbar__link:hover,
-  .navbar__link--active {
-    border-color: var(--ifm-color-primary);
-  }
-}
-
-/* Reduced motion support */
-@media (prefers-reduced-motion: reduce) {
-  * {
-    animation-duration: 0.01ms !important;
-    animation-iteration-count: 1 !important;
-    transition-duration: 0.01ms !important;
-    scroll-behavior: auto !important;
-  }
-}
-
-/* ===== UTILITÁRIOS ADICIONAIS ===== */
-
-/* Gradients */
-.gradient-primary {
-  background: linear-gradient(135deg, var(--ifm-color-primary), var(--ifm-color-secondary));
-}
-
-.gradient-text {
-  background: linear-gradient(135deg, var(--ifm-color-primary), var(--ifm-color-secondary));
-  -webkit-background-clip: text;
-  -webkit-text-fill-color: transparent;
-  background-clip: text;
-}
-
-/* Cards */
-.card-modern {
-  background: var(--ifm-background-surface-color);
-  border: 1px solid var(--ifm-color-emphasis-200);
-  border-radius: 12px;
-  padding: 1.5rem;
-  box-shadow: 0 1px 3px 0 rgba(0, 0, 0, 0.1);
-  transition: all 0.2s ease;
-}
-
-[data-theme='dark'] .card-modern {
-  box-shadow: 0 1px 3px 0 rgba(0, 0, 0, 0.3);
-}
-
-.card-modern:hover {
-  transform: translateY(-2px);
-  box-shadow: 0 4px 12px 0 rgba(0, 0, 0, 0.15);
-  border-color: var(--ifm-color-primary);
-}
-
-[data-theme='dark'] .card-modern:hover {
-  box-shadow: 0 4px 12px 0 rgba(0, 0, 0, 0.4);
-}
-
-/* Buttons */
-.btn-primary-modern {
-  background: var(--ifm-color-primary);
-  color: white;
-  border: none;
-  border-radius: 8px;
-  padding: 0.75rem 1.5rem;
-  font-weight: 500;
-  text-decoration: none;
-  display: inline-flex;
-  align-items: center;
-  gap: 0.5rem;
-  transition: all 0.2s ease;
-  cursor: pointer;
-}
-
-.btn-primary-modern:hover {
-  background: var(--ifm-color-primary-dark);
-  transform: translateY(-1px);
-  box-shadow: 0 4px 12px rgba(234, 75, 113, 0.3);
-  color: white;
-  text-decoration: none;
-}
-
-/* ===== RESPONSIVE ===== */
-@media screen and (max-width: 996px) {
-  .navbar__inner {
-    padding: 0 1rem;
-  }
-  
-  .theme-doc-markdown {
-    padding: 1.5rem 1rem;
-  }
-  
-  .hero__title {
-    font-size: 2.5rem;
-  }
-  
-  .hero__subtitle {
-    font-size: 1.125rem;
-  }
-  
-  .template-grid {
-    grid-template-columns: 1fr;
-    gap: 1rem;
-  }
-  
-  .template-card {
-    padding: 1rem;
-  }
-  
-  .filter-buttons {
-    justify-content: center;
-  }
-  
-  .stats-grid {
-    grid-template-columns: repeat(2, 1fr);
-  }
-}
-
-@media screen and (max-width: 768px) {
-  .hero {
-    padding: 3rem 0;
-  }
-
-  .hero__title {
-    font-size: 2rem;
-  }
-
-  .hero__subtitle {
-    font-size: 1rem;
-  }
-  
-  .feedbackWidget {
-    bottom: 1rem;
-    right: 1rem;
-  }
-  
-  .feedbackPanel {
-    min-width: 280px;
-    padding: 1rem;
-  }
-  
-  .feedbackOptions {
-    flex-direction: column;
-    gap: 0.5rem;
-  }
-}
-
-/* ===== UTILITÁRIOS ===== */
-<<<<<<< HEAD
-.text-center { text-align: center; }
-.text-left { text-align: left; }
-.text-right { text-align: right; }
-
-.mb-0 { margin-bottom: 0 !important; }
-.mb-1 { margin-bottom: 0.5rem !important; }
-.mb-2 { margin-bottom: 1rem !important; }
-.mb-3 { margin-bottom: 1.5rem !important; }
-.mb-4 { margin-bottom: 2rem !important; }
-
-.mt-0 { margin-top: 0 !important; }
-.mt-1 { margin-top: 0.5rem !important; }
-.mt-2 { margin-top: 1rem !important; }
-.mt-3 { margin-top: 1.5rem !important; }
-.mt-4 { margin-top: 2rem !important; }
-
-/* ===== BREADCRUMBS ELEGANTES ===== */
-.breadcrumbs {
-  padding: 0.75rem 0;
-  margin-bottom: 1.5rem;
-  border-bottom: 1px solid var(--ifm-color-gray-200);
-  background: rgba(234, 75, 113, 0.02);
-  border-radius: 8px;
-  padding: 0.75rem 1rem;
-}
-
-.breadcrumbs__item {
-  display: inline-flex;
-  align-items: center;
-  font-size: 14px;
-  color: var(--ifm-color-gray-600);
-  font-weight: 500;
-}
-
-.breadcrumbs__link {
-  color: var(--ifm-color-gray-600);
-  text-decoration: none;
-  transition: color 0.2s ease;
-  padding: 0.25rem 0.5rem;
-  border-radius: 4px;
-  position: relative;
-}
-
-.breadcrumbs__link:hover {
-  color: var(--ifm-color-primary);
-  background: rgba(234, 75, 113, 0.1);
-}
-
-.breadcrumbs__item--active .breadcrumbs__link {
-  color: var(--ifm-color-primary);
-  font-weight: 600;
-  background: rgba(234, 75, 113, 0.1);
-}
-
-.breadcrumbs__item:not(:last-child)::after {
-  content: '›';
-  margin: 0 0.5rem;
-  color: var(--ifm-color-gray-400);
-  font-weight: 400;
-}
-
-/* Dark mode */
-[data-theme='dark'] .breadcrumbs {
-  background: rgba(234, 75, 113, 0.05);
-  border-bottom-color: var(--ifm-color-gray-600);
-}
-
-[data-theme='dark'] .breadcrumbs__item {
-  color: var(--ifm-color-gray-300);
-}
-
-[data-theme='dark'] .breadcrumbs__link {
-  color: var(--ifm-color-gray-300);
-}
-
-[data-theme='dark'] .breadcrumbs__item:not(:last-child)::after {
-  color: var(--ifm-color-gray-500);
-}
-
-/* ===== CATÁLOGO DE TEMPLATES ===== */ 
-
-=======
-.text-center {
-  text-align: center;
-}
-
-.text-left {
-  text-align: left;
-}
-
-.text-right {
-  text-align: right;
-}
-
-.mb-0 {
-  margin-bottom: 0 !important;
-}
-
-.mb-1 {
-  margin-bottom: 0.5rem !important;
-}
-
-.mb-2 {
-  margin-bottom: 1rem !important;
-}
-
-.mb-3 {
-  margin-bottom: 1.5rem !important;
-}
-
-.mb-4 {
-  margin-bottom: 2rem !important;
-}
-
-.mt-0 {
-  margin-top: 0 !important;
-}
-
-.mt-1 {
-  margin-top: 0.5rem !important;
-}
-
-.mt-2 {
-  margin-top: 1rem !important;
-}
-
-.mt-3 {
-  margin-top: 1.5rem !important;
-}
-
-.mt-4 {
-  margin-top: 2rem !important;
-}
->>>>>>> bf1ec177
+/**
+ * CSS customizado para a comunidade brasileira do n8n
+ * Usando as cores oficiais da marca n8n
+ */
+
+/* ===== VARIÁVEIS DE COR ===== */
+:root {
+  /* Cores principais oficiais do n8n */
+  --ifm-color-primary: #FF6D5A;        /* Laranja principal n8n */
+  --ifm-color-primary-dark: #E84B3D;   /* Cinnabar (cor oficial mais escura) */
+  --ifm-color-primary-darker: #f8591a; /* Laranja intenso n8n */
+  --ifm-color-primary-darkest: #E63E26; /* Tom mais escuro */
+  --ifm-color-primary-light: #FF7D6D;   /* Tom mais claro */
+  --ifm-color-primary-lighter: #FF9189; /* Tom ainda mais claro */
+  --ifm-color-primary-lightest: #FFA399; /* Tom mais suave */
+
+  /* Cores secundárias baseadas na marca n8n */
+  --ifm-color-secondary: #f8591a;      /* Laranja intenso oficial */
+  --ifm-color-accent: #E84B3D;         /* Cinnabar para destaques */
+  --ifm-color-success: #10b981;        /* Verde para sucesso */
+  --ifm-color-warning: #f59e0b;        /* Amarelo para avisos */
+  --ifm-color-danger: #ef4444;         /* Vermelho para erros */
+  --ifm-color-info: #0ea5e9;           /* Azul para informações */
+
+  /* Cores neutras - Light Mode */
+  --ifm-color-gray-0: #ffffff;
+  --ifm-color-gray-50: #f9fafb;
+  --ifm-color-gray-100: #f3f4f6;
+  --ifm-color-gray-200: #e5e7eb;
+  --ifm-color-gray-300: #d1d5db;
+  --ifm-color-gray-400: #9ca3af;
+  --ifm-color-gray-500: #6b7280;
+  --ifm-color-gray-600: #4b5563;
+  --ifm-color-gray-700: #374151;
+  --ifm-color-gray-800: #1f2937;
+  --ifm-color-gray-900: #111827;
+  --ifm-color-gray-1000: #000000;
+
+  /* Background colors - Light Mode */
+  --ifm-background-color: #ffffff;
+  --ifm-background-surface-color: #ffffff;
+  
+  /* Navbar */
+  --ifm-navbar-background-color: #ffffff;
+  --ifm-navbar-shadow: 0 1px 3px 0 rgba(0, 0, 0, 0.1);
+  --ifm-navbar-height: 3.75rem;
+  --ifm-navbar-padding-horizontal: 1.5rem;
+  --ifm-navbar-padding-vertical: 0.75rem;
+  --ifm-navbar-item-color: #4b5563;
+  --ifm-navbar-item-color-hover: #ea4b71;
+  --ifm-navbar-item-color-active: #ea4b71;
+
+  /* Sidebar - Light Mode */
+  --ifm-sidebar-width: 280px;
+  --ifm-sidebar-background-color: #ffffff;
+  --ifm-menu-color: #4b5563;
+  --ifm-menu-color-background-active: rgba(234, 75, 113, 0.1);
+  --ifm-menu-color-background-hover: rgba(234, 75, 113, 0.05);
+
+  /* Code - Light Mode */
+  --ifm-code-background: #f6f8fa;
+  --ifm-code-color: #24292e;
+  --ifm-code-border-radius: 6px;
+  --ifm-code-padding-horizontal: 0.4rem;
+  --ifm-code-padding-vertical: 0.2rem;
+  --ifm-code-font-size: 13px;
+
+  /* Typography */
+  --ifm-font-family-base: 'Inter', -apple-system, BlinkMacSystemFont, 'Segoe UI', 'Roboto', sans-serif;
+  --ifm-font-size-base: 14px;
+  --ifm-line-height-base: 1.6;
+  --ifm-font-weight-normal: 400;
+  --ifm-font-weight-semibold: 500;
+  --ifm-font-weight-bold: 600;
+
+  /* Code */
+  --ifm-code-font-size: 13px;
+  --ifm-code-background: #f6f8fa;
+  --ifm-code-border-radius: 4px;
+  --ifm-code-padding-horizontal: 0.4rem;
+  --ifm-code-padding-vertical: 0.2rem;
+
+  /* Sidebar */
+  --ifm-sidebar-width: 280px;
+  --ifm-sidebar-background-color: #ffffff;
+  
+  /* Announcement bar */
+  --docusaurus-announcement-bar-height: 40px;
+}
+
+/* ===== DARK MODE ===== */
+[data-theme='dark'] {
+  --ifm-color-primary: #FF6D5A;
+  --ifm-background-color: #1b1b1d;
+  --ifm-background-surface-color: #1b1b1d;
+  --ifm-navbar-background-color: #1b1b1d;
+  --ifm-sidebar-background-color: #1b1b1d;
+  --ifm-code-background: #282c34;
+}
+
+/* ===== RESET E BASE ===== */
+* {
+  box-sizing: border-box;
+  transition: background-color 0.3s ease, border-color 0.3s ease, color 0.3s ease;
+}
+
+html {
+  font-family: var(--ifm-font-family-base);
+  font-size: var(--ifm-font-size-base);
+  line-height: var(--ifm-line-height-base);
+}
+
+/* ===== ANNOUNCEMENT BAR ===== */
+.announcement {
+  background: linear-gradient(90deg, #ea4b71 0%, #ea4b71 100%);
+  color: #ffffff;
+  font-weight: 500;
+  text-align: center;
+  padding: 0.75rem;
+  font-size: 14px;
+}
+
+.announcement a {
+  color: inherit;
+  text-decoration: underline;
+}
+
+/* ===== NAVBAR ===== */
+.navbar {
+  background: var(--ifm-navbar-background-color);
+  border-bottom: 1px solid var(--ifm-color-emphasis-200);
+  box-shadow: var(--ifm-navbar-shadow);
+  padding: 0;
+}
+
+.navbar__inner {
+  max-width: 1200px;
+  margin: 0 auto;
+  padding: 0 1.5rem;
+}
+
+.navbar__brand {
+  margin-right: 2rem;
+}
+
+.navbar__logo {
+  height: 32px;
+  margin-right: 0.5rem;
+  transition: transform 0.2s ease;
+}
+
+.navbar__logo:hover {
+  transform: scale(1.05);
+}
+
+.navbar__title {
+  font-size: 1.25rem;
+  font-weight: 600;
+  color: var(--ifm-heading-color);
+}
+
+/* Navbar links */
+.navbar__item {
+  position: relative;
+}
+
+.navbar__link {
+  font-size: 14px;
+  font-weight: 500;
+  color: var(--ifm-navbar-item-color);
+  padding: 0.75rem 1rem;
+  border-radius: 6px;
+  transition: all 0.2s ease;
+  text-decoration: none;
+}
+
+.navbar__link:hover {
+  color: var(--ifm-navbar-item-color-hover);
+  background-color: var(--ifm-menu-color-background-hover);
+  transform: translateY(-1px);
+}
+
+.navbar__link--active {
+  font-weight: 600;
+  color: var(--ifm-navbar-item-color-active);
+  background-color: var(--ifm-menu-color-background-active);
+}
+
+/* Dropdown de idioma */
+.navbar__localeDropdown {
+  font-size: 14px;
+  font-weight: 500;
+  color: var(--ifm-navbar-item-color);
+  border: 1px solid var(--ifm-color-emphasis-300);
+  border-radius: 6px;
+  padding: 0.5rem 0.75rem;
+  background: transparent;
+  cursor: pointer;
+  transition: all 0.2s ease;
+}
+
+.navbar__localeDropdown:hover {
+  border-color: var(--ifm-color-primary);
+  color: var(--ifm-color-primary);
+}
+
+/* ===== SELETOR DE VERSÃO ===== */
+.navbar-version-dropdown {
+  font-size: 14px;
+  font-weight: 500;
+}
+
+.navbar-version-dropdown .navbar__link {
+  color: var(--ifm-navbar-item-color);
+  background: rgba(234, 75, 113, 0.08);
+  border: 1px solid rgba(234, 75, 113, 0.2);
+  border-radius: 6px;
+  padding: 0.5rem 0.75rem;
+  font-weight: 600;
+  transition: all 0.2s ease;
+  position: relative;
+}
+
+.navbar-version-dropdown .navbar__link:hover {
+  background: rgba(234, 75, 113, 0.15);
+  border-color: var(--ifm-color-primary);
+  color: var(--ifm-color-primary);
+}
+
+.navbar-version-dropdown .navbar__link::after {
+  content: '';
+  width: 0;
+  height: 0;
+  border-left: 4px solid transparent;
+  border-right: 4px solid transparent;
+  border-top: 4px solid currentColor;
+  display: inline-block;
+  margin-left: 0.5rem;
+  vertical-align: middle;
+}
+
+/* Dropdown menu */
+.dropdown__menu {
+  background: var(--ifm-background-surface-color);
+  border: 1px solid var(--ifm-color-emphasis-200);
+  border-radius: 8px;
+  box-shadow: 0 4px 6px -1px rgba(0, 0, 0, 0.1), 0 2px 4px -1px rgba(0, 0, 0, 0.06);
+  padding: 0.5rem 0;
+  min-width: 200px;
+  margin-top: 0.5rem;
+}
+
+[data-theme='dark'] .dropdown__menu {
+  box-shadow: 0 4px 6px -1px rgba(0, 0, 0, 0.3), 0 2px 4px -1px rgba(0, 0, 0, 0.2);
+}
+
+.dropdown__link {
+  font-size: 14px;
+  padding: 0.5rem 1rem;
+  color: var(--ifm-font-color-base);
+  transition: all 0.2s ease;
+  display: flex;
+  align-items: center;
+}
+
+.dropdown__link:hover {
+  background: var(--ifm-menu-color-background-hover);
+  color: var(--ifm-color-primary);
+}
+
+.dropdown-version-current {
+  font-weight: 600;
+  color: var(--ifm-color-primary) !important;
+}
+
+.dropdown-version-current::before {
+  content: '●';
+  margin-right: 0.5rem;
+  color: var(--ifm-color-success);
+}
+
+.dropdown-version-beta {
+  font-style: italic;
+  color: var(--ifm-font-color-secondary) !important;
+}
+
+.dropdown-version-beta::before {
+  content: '⚠';
+  margin-right: 0.5rem;
+  color: var(--ifm-color-warning);
+}
+
+.dropdown-version-all {
+  border-top: 1px solid var(--ifm-color-emphasis-200);
+  margin-top: 0.5rem;
+  padding-top: 1rem;
+  font-weight: 500;
+}
+
+.dropdown-version-all::before {
+  content: '📋';
+  margin-right: 0.5rem;
+}
+
+/* Navbar refinements */
+.navbar-catalog-link {
+  position: relative;
+}
+
+.navbar-catalog-link::after {
+  content: '✨';
+  font-size: 0.75rem;
+  position: absolute;
+  top: -0.25rem;
+  right: -0.75rem;
+  opacity: 0.8;
+}
+
+.navbar-release-notes {
+  position: relative;
+}
+
+.navbar-release-notes::before {
+  content: '🚀';
+  margin-right: 0.25rem;
+  font-size: 0.875rem;
+}
+
+/* ===== SIDEBAR ===== */
+.theme-doc-sidebar-container {
+  border-right: 1px solid var(--ifm-color-emphasis-200);
+  background: var(--ifm-sidebar-background-color);
+}
+
+.theme-doc-sidebar-menu {
+  padding: 1rem 0;
+}
+
+/* Sidebar items */
+.theme-doc-sidebar-item-link {
+  font-size: 14px;
+  font-weight: 400;
+  color: var(--ifm-menu-color);
+  padding: 0.5rem 1rem;
+  border-radius: 6px;
+  margin: 0.125rem 0.75rem;
+  transition: all 0.2s ease;
+}
+
+.theme-doc-sidebar-item-link:hover,
+.theme-doc-sidebar-item-link-level-1[aria-current="page"] {
+  background-color: var(--ifm-menu-color-background-active);
+  color: var(--ifm-color-primary);
+}
+
+/* Sidebar categories */
+.theme-doc-sidebar-item-category {
+  margin: 0.5rem 0;
+}
+
+.theme-doc-sidebar-item-category-level-1>.menu__list-item-collapsible>.menu__link {
+  font-size: 14px;
+  font-weight: 600;
+  color: var(--ifm-heading-color);
+  padding: 0.75rem 1rem;
+  margin: 0 0.75rem;
+  border-radius: 6px;
+}
+
+/* ===== CONTENT AREA ===== */
+.theme-doc-markdown {
+  max-width: 800px;
+  margin: 0 auto;
+  padding: 2rem 1.5rem;
+}
+
+/* Headers */
+.theme-doc-markdown h1 {
+  font-size: 2.25rem;
+  font-weight: 700;
+  color: var(--ifm-heading-color);
+  margin-bottom: 1.5rem;
+  line-height: 1.2;
+}
+
+.theme-doc-markdown h2 {
+  font-size: 1.875rem;
+  font-weight: 600;
+  color: var(--ifm-heading-color);
+  margin-top: 2.5rem;
+  margin-bottom: 1rem;
+  line-height: 1.3;
+}
+
+.theme-doc-markdown h3 {
+  font-size: 1.5rem;
+  font-weight: 600;
+  color: var(--ifm-heading-color);
+  margin-top: 2rem;
+  margin-bottom: 0.75rem;
+  line-height: 1.4;
+}
+
+/* Paragraphs */
+.theme-doc-markdown p {
+  font-size: 14px;
+  line-height: 1.6;
+  color: var(--ifm-font-color-base);
+  margin-bottom: 1rem;
+}
+
+/* Code blocks */
+.theme-code-block {
+  border-radius: 8px;
+  border: 1px solid var(--ifm-color-emphasis-200);
+  margin: 1.5rem 0;
+  box-shadow: 0 1px 3px 0 rgba(0, 0, 0, 0.1);
+}
+
+[data-theme='dark'] .theme-code-block {
+  box-shadow: 0 1px 3px 0 rgba(0, 0, 0, 0.3);
+}
+
+.prism-code {
+  font-size: var(--ifm-code-font-size);
+  line-height: 1.5;
+}
+
+/* Inline code */
+code {
+  background: var(--ifm-code-background);
+  color: var(--ifm-code-color);
+  border: 1px solid var(--ifm-color-emphasis-200);
+  border-radius: var(--ifm-code-border-radius);
+  font-size: var(--ifm-code-font-size);
+  padding: var(--ifm-code-padding-vertical) var(--ifm-code-padding-horizontal);
+}
+
+/* ===== BREADCRUMBS ===== */
+.breadcrumbs {
+  padding: 0.75rem 1rem;
+  margin-bottom: 1.5rem;
+  border-bottom: 1px solid var(--ifm-color-emphasis-200);
+  background: var(--ifm-background-surface-secondary);
+  border-radius: 8px;
+}
+
+.breadcrumbs__item {
+  display: inline-flex;
+  align-items: center;
+  font-size: 14px;
+  color: var(--ifm-font-color-secondary);
+  font-weight: 500;
+}
+
+.breadcrumbs__link {
+  color: var(--ifm-font-color-secondary);
+  text-decoration: none;
+  transition: color 0.2s ease;
+  padding: 0.25rem 0.5rem;
+  border-radius: 4px;
+  position: relative;
+}
+
+.breadcrumbs__link:hover {
+  color: var(--ifm-color-primary);
+  background: var(--ifm-menu-color-background-hover);
+}
+
+.breadcrumbs__item--active .breadcrumbs__link {
+  color: var(--ifm-color-primary);
+  font-weight: 600;
+  background: var(--ifm-menu-color-background-active);
+}
+
+.breadcrumbs__item:not(:last-child)::after {
+  content: '›';
+  margin: 0 0.5rem;
+  color: var(--ifm-color-emphasis-400);
+  font-weight: 400;
+}
+
+/* ===== ADMONIÇÕES ===== */
+.alert {
+  border: 1px solid;
+  border-radius: 8px;
+  padding: 1rem 1.5rem;
+  margin: 1.5rem 0;
+  font-size: 14px;
+  line-height: 1.6;
+}
+
+.alert--note {
+  border-color: #0ea5e9;
+  background-color: rgba(14, 165, 233, 0.1);
+  color: #0369a1;
+}
+
+[data-theme='dark'] .alert--note {
+  background-color: rgba(14, 165, 233, 0.15);
+  color: #7dd3fc;
+}
+
+.alert--tip {
+  border-color: #10b981;
+  background-color: rgba(16, 185, 129, 0.1);
+  color: #047857;
+}
+
+[data-theme='dark'] .alert--tip {
+  background-color: rgba(16, 185, 129, 0.15);
+  color: #6ee7b7;
+}
+
+.alert--info {
+  border-color: #6366f1;
+  background-color: rgba(99, 102, 241, 0.1);
+  color: #4338ca;
+}
+
+[data-theme='dark'] .alert--info {
+  background-color: rgba(99, 102, 241, 0.15);
+  color: #a5b4fc;
+}
+
+.alert--warning {
+  border-color: #f59e0b;
+  background-color: rgba(245, 158, 11, 0.1);
+  color: #d97706;
+}
+
+[data-theme='dark'] .alert--warning {
+  background-color: rgba(245, 158, 11, 0.15);
+  color: #fbbf24;
+}
+
+.alert--danger {
+  border-color: #ef4444;
+  background-color: rgba(239, 68, 68, 0.1);
+  color: #dc2626;
+}
+
+[data-theme='dark'] .alert--danger {
+  background-color: rgba(239, 68, 68, 0.15);
+  color: #fca5a5;
+}
+
+/* ===== FOOTER ===== */
+.footer {
+  background: var(--ifm-color-gray-900);
+  color: #ffffff;
+  padding: 1rem 0;
+  text-align: center;
+  font-size: 14px;
+  margin-top: auto;
+}
+
+[data-theme='dark'] .footer {
+  background: var(--ifm-color-gray-50);
+}
+
+/* ===== MAIN LAYOUT ===== */
+.main-wrapper {
+  display: flex;
+  flex: 1;
+  flex-direction: row;
+}
+
+/* ===== HOMEPAGE HERO ===== */
+.hero {
+  padding: 4rem 0;
+  text-align: center;
+  background: linear-gradient(135deg, #ffffff 0%, #f8f9fa 100%);
+}
+
+.hero__title {
+  font-size: 3rem;
+  font-weight: 700;
+  margin-bottom: 1rem;
+  color: var(--ifm-heading-color);
+}
+
+.hero__subtitle {
+  font-size: 1.25rem;
+  color: var(--ifm-font-color-secondary);
+  margin-bottom: 2rem;
+  max-width: 600px;
+  margin-left: auto;
+  margin-right: auto;
+}
+
+/* ===== RESPONSIVE ===== */
+@media screen and (max-width: 996px) {
+  .navbar__inner {
+    padding: 0 1rem;
+  }
+
+  .theme-doc-markdown {
+    padding: 1.5rem 1rem;
+  }
+
+  .hero__title {
+    font-size: 2.5rem;
+  }
+
+  .hero__subtitle {
+    font-size: 1.125rem;
+  }
+  
+  .template-grid {
+    grid-template-columns: 1fr;
+    gap: 1rem;
+  }
+  
+  .template-card {
+    padding: 1rem;
+  }
+  
+  .filter-buttons {
+    justify-content: center;
+  }
+  
+  .stats-grid {
+    grid-template-columns: repeat(2, 1fr);
+  }
+}
+
+@media screen and (max-width: 768px) {
+  .hero {
+    padding: 3rem 0;
+  }
+
+  .hero__title {
+    font-size: 2rem;
+  }
+
+  .hero__subtitle {
+    font-size: 1rem;
+  }
+  
+  .feedbackWidget {
+    bottom: 1rem;
+    right: 1rem;
+  }
+  
+  .feedbackPanel {
+    min-width: 280px;
+    padding: 1rem;
+  }
+  
+  .feedbackOptions {
+    flex-direction: column;
+    gap: 0.5rem;
+  }
+}
+
+/* ===== UTILITÁRIOS ===== */
+.text-center {
+  text-align: center;
+}
+
+.text-left {
+  text-align: left;
+}
+
+.text-right {
+  text-align: right;
+}
+
+.mb-0 {
+  margin-bottom: 0 !important;
+}
+
+.mb-1 {
+  margin-bottom: 0.5rem !important;
+}
+
+.mb-2 {
+  margin-bottom: 1rem !important;
+}
+
+.mb-3 {
+  margin-bottom: 1.5rem !important;
+}
+
+.mb-4 {
+  margin-bottom: 2rem !important;
+}
+
+.mt-0 { margin-top: 0 !important; }
+.mt-1 { margin-top: 0.5rem !important; }
+.mt-2 { margin-top: 1rem !important; }
+.mt-3 { margin-top: 1.5rem !important; }
+.mt-4 { margin-top: 2rem !important; } 